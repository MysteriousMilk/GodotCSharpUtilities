--- conflicted
+++ resolved
@@ -1,93 +1,67 @@
-<<<<<<< HEAD
-﻿using System;
-
-namespace Godot.Common.Extensions
-=======
-﻿namespace Godot.Common.Extensions;
-
-public static class AnimationPlayerExtensions
->>>>>>> e476df2f
-{
-    //
-    // Summary:
-    //     Plays the animation with key [param name]. Custom blend times and speed can be
-    //     set. If [param custom_speed] is negative and [param from_end] is true, the animation
-    //     will play backwards (which is equivalent to calling Godot.AnimationPlayer.PlayBackwards(Godot.StringName,System.Double)).
-    //     The Godot.AnimationPlayer keeps track of its current or last played animation
-    //     with Godot.AnimationPlayer.AssignedAnimation. If this method is called with that
-    //     same animation [param name], or with no [param name] parameter, the assigned
-    //     animation will resume playing if it was paused, or restart if it was stopped
-    //     (see Godot.AnimationPlayer.Stop(System.Boolean) for both pause and stop). If
-    //     the animation was already playing, it will keep playing.
-    //     Note: The animation will be updated the next time the Godot.AnimationPlayer is
-    //     processed. If other variables are updated at the same time this is called, they
-    //     may be updated too early. To perform the update immediately, call advance(0).
-    public static void PlayDeferred(this AnimationPlayer animationPlayer, StringName name = null, double customBlend = -1.0, float customSpeed = 1f, bool fromEnd = false)
-    {
-<<<<<<< HEAD
-        //
-        // Summary:
-        //     Plays the animation with key [param name]. Custom blend times and speed can be
-        //     set. If [param custom_speed] is negative and [param from_end] is true, the animation
-        //     will play backwards (which is equivalent to calling Godot.AnimationPlayer.PlayBackwards(Godot.StringName,System.Double)).
-        //     The Godot.AnimationPlayer keeps track of its current or last played animation
-        //     with Godot.AnimationPlayer.AssignedAnimation. If this method is called with that
-        //     same animation [param name], or with no [param name] parameter, the assigned
-        //     animation will resume playing if it was paused, or restart if it was stopped
-        //     (see Godot.AnimationPlayer.Stop(System.Boolean) for both pause and stop). If
-        //     the animation was already playing, it will keep playing.
-        //     Note: The animation will be updated the next time the Godot.AnimationPlayer is
-        //     processed. If other variables are updated at the same time this is called, they
-        //     may be updated too early. To perform the update immediately, call advance(0).
-        public static void PlayDeferred(this AnimationPlayer animationPlayer, StringName name = null, double customBlend = -1.0, float customSpeed = 1f, bool fromEnd = false)
-        {
-            animationPlayer.CallDeferred(AnimationPlayer.MethodName.Play, name, customBlend, customSpeed, fromEnd);
-        }
- 
-        public static void Play(this AnimationPlayer animationPlayer, StringName name = null, Action finishedCallback = null, double customBlend = -1.0, float customSpeed = 1f, bool fromEnd = false)
-        {
-            var anim = animationPlayer.GetAnimation(name);
-
-            if (finishedCallback != null)
-            {
-                var timer = animationPlayer.GetTree().CreateTimer(anim.Length);
-                timer.Connect(SceneTreeTimer.SignalName.Timeout, Callable.From(finishedCallback));
-            }
-
-            animationPlayer.Play(name, customBlend, customSpeed, fromEnd);
-        }
-
-        public static void PlayAndReset(this AnimationPlayer animationPlayer, StringName name = null, Action finishedCallback = null, double customBlend = -1.0, float customSpeed = 1f, bool fromEnd = false)
-        {
-            animationPlayer.Play(name, customBlend, customSpeed, fromEnd);
-
-            if (animationPlayer.HasAnimation("RESET"))
-                animationPlayer.Queue("RESET");
-        }
-
-
-        public static void Queue(this AnimationPlayer animationPlayer, StringName name = null, Action finishedCallback = null)
-        {
-            var anim = animationPlayer.GetAnimation(name);
-
-            if (finishedCallback != null)
-            {
-                var timer = animationPlayer.GetTree().CreateTimer(anim.Length);
-                timer.Connect(SceneTreeTimer.SignalName.Timeout, Callable.From(finishedCallback));
-            }
-
-            animationPlayer.Queue(name);
-        }
-
-        public static void QueueAndReset(this AnimationPlayer animationPlayer, StringName name = null)
-        {
-            animationPlayer.Queue(name);
-
-            if (animationPlayer.HasAnimation("RESET"))
-                animationPlayer.Queue("RESET");
-        }
-=======
-        animationPlayer.CallDeferred(AnimationPlayer.MethodName.Play, name, customBlend, customSpeed, fromEnd);
->>>>>>> e476df2f
-    }
-}
+﻿namespace Godot.Common.Extensions;
+using System;
+
+public static class AnimationPlayerExtensions
+{
+    //
+    // Summary:
+    //     Plays the animation with key [param name]. Custom blend times and speed can be
+    //     set. If [param custom_speed] is negative and [param from_end] is true, the animation
+    //     will play backwards (which is equivalent to calling Godot.AnimationPlayer.PlayBackwards(Godot.StringName,System.Double)).
+    //     The Godot.AnimationPlayer keeps track of its current or last played animation
+    //     with Godot.AnimationPlayer.AssignedAnimation. If this method is called with that
+    //     same animation [param name], or with no [param name] parameter, the assigned
+    //     animation will resume playing if it was paused, or restart if it was stopped
+    //     (see Godot.AnimationPlayer.Stop(System.Boolean) for both pause and stop). If
+    //     the animation was already playing, it will keep playing.
+    //     Note: The animation will be updated the next time the Godot.AnimationPlayer is
+    //     processed. If other variables are updated at the same time this is called, they
+    //     may be updated too early. To perform the update immediately, call advance(0).
+    public static void PlayDeferred(this AnimationPlayer animationPlayer, StringName name = null, double customBlend = -1.0, float customSpeed = 1f, bool fromEnd = false)
+    {
+        animationPlayer.CallDeferred(AnimationPlayer.MethodName.Play, name, customBlend, customSpeed, fromEnd);
+    }
+ 
+    public static void Play(this AnimationPlayer animationPlayer, StringName name = null, Action finishedCallback = null, double customBlend = -1.0, float customSpeed = 1f, bool fromEnd = false)
+    {
+        var anim = animationPlayer.GetAnimation(name);
+
+        if (finishedCallback != null)
+        {
+            var timer = animationPlayer.GetTree().CreateTimer(anim.Length);
+            timer.Connect(SceneTreeTimer.SignalName.Timeout, Callable.From(finishedCallback));
+        }
+
+        animationPlayer.Play(name, customBlend, customSpeed, fromEnd);
+    }
+
+    public static void PlayAndReset(this AnimationPlayer animationPlayer, StringName name = null, Action finishedCallback = null, double customBlend = -1.0, float customSpeed = 1f, bool fromEnd = false)
+    {
+        animationPlayer.Play(name, customBlend, customSpeed, fromEnd);
+
+        if (animationPlayer.HasAnimation("RESET"))
+            animationPlayer.Queue("RESET");
+    }
+
+
+    public static void Queue(this AnimationPlayer animationPlayer, StringName name = null, Action finishedCallback = null)
+    {
+        var anim = animationPlayer.GetAnimation(name);
+
+        if (finishedCallback != null)
+        {
+            var timer = animationPlayer.GetTree().CreateTimer(anim.Length);
+            timer.Connect(SceneTreeTimer.SignalName.Timeout, Callable.From(finishedCallback));
+        }
+
+        animationPlayer.Queue(name);
+    }
+
+    public static void QueueAndReset(this AnimationPlayer animationPlayer, StringName name = null)
+    {
+        animationPlayer.Queue(name);
+
+        if (animationPlayer.HasAnimation("RESET"))
+            animationPlayer.Queue("RESET");
+    }
+}